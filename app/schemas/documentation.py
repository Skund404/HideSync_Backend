# File: app/schemas/documentation.py
"""
Documentation schemas for the HideSync API.

This module contains Pydantic models for documentation resources, categories,
application contexts, and contextual help mappings, supporting the knowledge base
and contextual help functionality in the application.
"""

from datetime import datetime
from typing import Dict, List, Optional, Union, Any
from enum import Enum
from pydantic import BaseModel, Field, validator, root_validator

from app.db.models.enums import SkillLevel


class DocumentationType(str, Enum):
    """Enumeration of documentation resource types."""

    GUIDE = "GUIDE"
    TUTORIAL = "TUTORIAL"
    REFERENCE = "REFERENCE"
    FAQ = "FAQ"
    TROUBLESHOOTING = "TROUBLESHOOTING"


class DocumentationStatus(str, Enum):
    """Enumeration of documentation resource statuses."""

    DRAFT = "DRAFT"
    PUBLISHED = "PUBLISHED"
    ARCHIVED = "ARCHIVED"


# Documentation Category Schemas
class DocumentationCategoryBase(BaseModel):
    """
    Base schema for documentation category data.
    """

    name: str = Field(
        ..., description="Name of the category", min_length=1, max_length=100
    )
    description: Optional[str] = Field(None, description="Description of the category")
    icon: Optional[str] = Field(None, description="Icon identifier for the category")
    slug: str = Field(
        ...,
        description="URL-friendly identifier for the category",
        min_length=1,
        max_length=100,
    )
    display_order: Optional[int] = Field(
        0, description="Order in which to display this category"
    )
    is_public: Optional[bool] = Field(
        True, description="Whether this category is publicly visible"
    )


class DocumentationCategoryCreate(DocumentationCategoryBase):
    """
    Schema for creating a new documentation category.
    """

    parent_category_id: Optional[str] = Field(
        None, description="ID of the parent category (for hierarchical organization)"
    )


class DocumentationCategoryUpdate(BaseModel):
    """
    Schema for updating documentation category information.

    All fields are optional to allow partial updates.
    """

    name: Optional[str] = Field(
        None, description="Name of the category", min_length=1, max_length=100
    )
    description: Optional[str] = Field(None, description="Description of the category")
    icon: Optional[str] = Field(None, description="Icon identifier for the category")
    slug: Optional[str] = Field(
        None,
        description="URL-friendly identifier for the category",
        min_length=1,
        max_length=100,
    )
    display_order: Optional[int] = Field(
        None, description="Order in which to display this category"
    )
    is_public: Optional[bool] = Field(
        None, description="Whether this category is publicly visible"
    )
    parent_category_id: Optional[str] = Field(
        None, description="ID of the parent category (for hierarchical organization)"
    )


class DocumentationCategoryInDB(DocumentationCategoryBase):
    """
    Schema for documentation category information as stored in the database.
    """

    id: str = Field(..., description="Unique identifier for the category")
    parent_category_id: Optional[str] = Field(
        None, description="ID of the parent category (for hierarchical organization)"
    )
    created_at: datetime = Field(
        ..., description="Timestamp when the category was created"
    )
    updated_at: datetime = Field(
        ..., description="Timestamp when the category was last updated"
    )

    class Config:
        from_attributes = True


<<<<<<< HEAD
# Add the missing DocumentationCategory class
class DocumentationCategory(DocumentationCategoryInDB):
    """
    Schema for documentation category responses in the API.

    Extends the DB model with additional calculated fields.
    """
    resource_count: Optional[int] = Field(0, description="Number of resources in this category")
    has_subcategories: Optional[bool] = Field(False, description="Whether this category has subcategories")

    class Config:
        from_attributes = True


=======
class DocumentationCategory(DocumentationCategoryInDB):
    """
    Schema for documentation category responses in the API.
    """

    resource_count: int = Field(0, description="Number of resources in this category")
    has_subcategories: bool = Field(
        False, description="Whether this category has subcategories"
    )


# Documentation Resource Schemas
>>>>>>> 553d5ada
class DocumentationResourceBase(BaseModel):
    """
    Base schema for documentation resource data.
    """

    title: str = Field(
        ..., description="Title of the resource", min_length=1, max_length=200
    )
    description: Optional[str] = Field(
        None, description="Brief description of the resource"
    )
    content: str = Field(..., description="Full content of the resource")
    type: DocumentationType = Field(
        ...,
        description="Type of resource (GUIDE, TUTORIAL, REFERENCE, FAQ, TROUBLESHOOTING)",
    )
    skill_level: Optional[SkillLevel] = Field(
        None, description="Required skill level for this content"
    )
    version: Optional[str] = Field(None, description="Version of the resource")
    tags: Optional[List[str]] = Field(
        None, description="Tags for categorizing the resource"
    )
    related_resource_ids: Optional[List[str]] = Field(
        None, description="IDs of related resources"
    )
    is_public: Optional[bool] = Field(
        True, description="Whether this resource is publicly visible"
    )
    thumbnail_url: Optional[str] = Field(
        None, description="URL to the resource thumbnail image"
    )
    media_attachments: Optional[Dict[str, Any]] = Field(
        None, description="Associated media content (videos, images, etc.)"
    )
    status: Optional[DocumentationStatus] = Field(
        DocumentationStatus.PUBLISHED, description="Publication status"
    )


class DocumentationResourceCreate(DocumentationResourceBase):
    """
    Schema for creating a new documentation resource.
    """

    author_id: Optional[str] = Field(None, description="ID of the author")
    category_ids: Optional[List[str]] = Field(
        None, description="IDs of categories to assign this resource to"
    )


class DocumentationResourceUpdate(BaseModel):
    """
    Schema for updating documentation resource information.

    All fields are optional to allow partial updates.
    """

    title: Optional[str] = Field(
        None, description="Title of the resource", min_length=1, max_length=200
    )
    description: Optional[str] = Field(
        None, description="Brief description of the resource"
    )
    content: Optional[str] = Field(None, description="Full content of the resource")
    type: Optional[DocumentationType] = Field(
        None,
        description="Type of resource (GUIDE, TUTORIAL, REFERENCE, FAQ, TROUBLESHOOTING)",
    )
    skill_level: Optional[SkillLevel] = Field(
        None, description="Required skill level for this content"
    )
    version: Optional[str] = Field(None, description="Version of the resource")
    tags: Optional[List[str]] = Field(
        None, description="Tags for categorizing the resource"
    )
    related_resource_ids: Optional[List[str]] = Field(
        None, description="IDs of related resources"
    )
    author_id: Optional[str] = Field(None, description="ID of the author")
    is_public: Optional[bool] = Field(
        None, description="Whether this resource is publicly visible"
    )
    thumbnail_url: Optional[str] = Field(
        None, description="URL to the resource thumbnail image"
    )
    media_attachments: Optional[Dict[str, Any]] = Field(
        None, description="Associated media content (videos, images, etc.)"
    )
    status: Optional[DocumentationStatus] = Field(
        None, description="Publication status"
    )
    category_ids: Optional[List[str]] = Field(
        None, description="IDs of categories to assign this resource to"
    )


class DocumentationResourceInDB(DocumentationResourceBase):
    """
    Schema for documentation resource information as stored in the database.
    """

    id: str = Field(..., description="Unique identifier for the resource")
    author_id: Optional[str] = Field(None, description="ID of the author")
    created_at: datetime = Field(
        ..., description="Timestamp when the resource was created"
    )
    updated_at: datetime = Field(
        ..., description="Timestamp when the resource was last updated"
    )

    class Config:
        from_attributes = True


# Add the missing DocumentationResource class
class DocumentationResource(DocumentationResourceInDB):
    """
<<<<<<< HEAD
    Schema for documentation resource responses in the API.

    Extends the DB model with additional fields like category name and related titles.
    """
    category_name: Optional[str] = Field(None, description="Name of the primary category")
    related_titles: Optional[List[str]] = Field(None, description="Titles of related resources")
    word_count: Optional[int] = Field(None, description="Number of words in the content")
    reading_time: Optional[int] = Field(None, description="Estimated reading time in minutes")

    class Config:
        from_attributes = True


# Add the missing DocumentationSearchParams class
class DocumentationSearchParams(BaseModel):
    """
    Schema for documentation search parameters.

    Used for filtering documentation resources in list endpoints.
    """
    category: Optional[str] = Field(None, description="Filter by category ID")
    type: Optional[str] = Field(None, description="Filter by resource type")
    skill_level: Optional[SkillLevel] = Field(None, description="Filter by skill level")
    search: Optional[str] = Field(None, description="Search term for title, description, and content")
    tags: Optional[List[str]] = Field(None, description="Filter by tags")


class DocumentationResourceResponse(DocumentationResourceInDB):
    """
    Schema for documentation resource responses in the API with additional fields.
    """
    category_name: Optional[str] = Field(None, description="Name of the primary category")
    related_titles: Optional[List[str]] = Field(None, description="Titles of related resources")
    word_count: Optional[int] = Field(None, description="Number of words in the content")
    reading_time: Optional[int] = Field(None, description="Estimated reading time in minutes")
=======
    Schema for documentation resource responses in the API with additional fields.
    """

    categories: Optional[List[DocumentationCategory]] = Field(
        None, description="Categories this resource belongs to"
    )
    word_count: int = Field(0, description="Number of words in the content")
    reading_time_minutes: int = Field(
        1, description="Estimated reading time in minutes"
    )
>>>>>>> 553d5ada

    class Config:
        from_attributes = True


# Application Context Schemas
class ApplicationContextBase(BaseModel):
    """
    Base schema for application context data.
    """

    context_key: str = Field(
        ...,
        description="Unique identifier key for this UI context",
        min_length=2,
        max_length=100,
    )
    name: str = Field(
        ...,
        description="Human-readable name for this context",
        min_length=2,
        max_length=100,
    )
    description: Optional[str] = Field(
        None, description="Description of this UI context"
    )
    route: Optional[str] = Field(None, description="Associated application route")
    component_path: Optional[str] = Field(
        None, description="Path to the React component"
    )


class ApplicationContextCreate(ApplicationContextBase):
    """
    Schema for creating a new application context.
    """
<<<<<<< HEAD
    resources_list: List[DocumentationResourceResponse] = Field([], description="Resources in this category")
    resource_count: Optional[int] = Field(0, description="Number of resources in this category")
    has_subcategories: Optional[bool] = Field(False, description="Whether this category has subcategories")
=======
>>>>>>> 553d5ada

    pass


class ApplicationContextUpdate(BaseModel):
    """
    Schema for updating application context information.

    All fields are optional to allow partial updates.
    """

    name: Optional[str] = Field(
        None,
        description="Human-readable name for this context",
        min_length=2,
        max_length=100,
    )
    description: Optional[str] = Field(
        None, description="Description of this UI context"
    )
    route: Optional[str] = Field(None, description="Associated application route")
    component_path: Optional[str] = Field(
        None, description="Path to the React component"
    )


class ApplicationContextInDB(ApplicationContextBase):
    """
    Schema for application context information as stored in the database.
    """

    id: str = Field(..., description="Unique identifier for the context")
    created_at: datetime = Field(
        ..., description="Timestamp when the context was created"
    )
    updated_at: datetime = Field(
        ..., description="Timestamp when the context was last updated"
    )

    class Config:
        from_attributes = True


class ApplicationContext(ApplicationContextInDB):
    """
    Schema for application context responses in the API.
    """

    pass


# Contextual Help Mapping Schemas
class ContextualHelpMappingBase(BaseModel):
    """
    Base schema for contextual help mapping data.
    """

    resource_id: str = Field(..., description="ID of the documentation resource")
    context_key: str = Field(..., description="Key of the application context")
    relevance_score: Optional[int] = Field(
        50, description="Relevance score (1-100) for sorting results", ge=1, le=100
    )
    is_active: Optional[bool] = Field(
        True, description="Whether this mapping is active"
    )


class ContextualHelpMappingCreate(ContextualHelpMappingBase):
    """
    Schema for creating a new contextual help mapping.
    """

    pass


class ContextualHelpMappingUpdate(BaseModel):
    """
    Schema for updating contextual help mapping information.

    All fields are optional to allow partial updates.
    """

    relevance_score: Optional[int] = Field(
        None, description="Relevance score (1-100) for sorting results", ge=1, le=100
    )
    is_active: Optional[bool] = Field(
        None, description="Whether this mapping is active"
    )


class ContextualHelpMappingInDB(ContextualHelpMappingBase):
    """
    Schema for contextual help mapping information as stored in the database.
    """

    id: str = Field(..., description="Unique identifier for the mapping")
    created_at: datetime = Field(
        ..., description="Timestamp when the mapping was created"
    )

    class Config:
        from_attributes = True


class ContextualHelpMapping(ContextualHelpMappingInDB):
    """
    Schema for contextual help mapping responses in the API.
    """

    pass


class ContextualHelpResponse(BaseModel):
    """
    Schema for responses to contextual help queries.
    """

    context_key: str = Field(..., description="Context key that was queried")
    context_name: str = Field(..., description="Name of the context")
    resources: List[DocumentationResourceResponse] = Field(
        [], description="Relevant documentation resources"
    )


# List response schemas
class DocumentationResourceList(BaseModel):
    """
    Schema for paginated documentation resource list responses.
    """

    items: List[DocumentationResourceResponse]
    total: int = Field(..., description="Total number of resources matching the query")
    page: int = Field(..., description="Current page number")
    size: int = Field(..., description="Number of items per page")
    pages: int = Field(..., description="Total number of pages")


class DocumentationCategoryTree(DocumentationCategory):
    """
    Schema for hierarchical documentation category responses.
    """

    subcategories: List["DocumentationCategoryTree"] = Field(
        [], description="Subcategories"
    )
    resources: Optional[List[DocumentationResourceResponse]] = Field(
        None, description="Resources in this category"
    )


DocumentationCategoryTree.update_forward_refs()


class DocumentationCategoryWithResources(DocumentationCategory):
    """
    Schema for documentation category responses that include their resources.
    """

    resources: List[DocumentationResourceResponse] = Field(
        [], description="Resources in this category"
    )

    class Config:
        from_attributes = True


class DocumentationCategoryList(BaseModel):
    """
    Schema for paginated documentation category list responses.
    """

    items: List[DocumentationCategory]
    total: int = Field(..., description="Total number of categories")
    page: int = Field(..., description="Current page number")
    size: int = Field(..., description="Number of items per page")
    pages: int = Field(..., description="Total number of pages")


class ApplicationContextList(BaseModel):
    """
    Schema for paginated application context list responses.
    """

    items: List[ApplicationContext]
    total: int = Field(..., description="Total number of contexts")
    page: int = Field(..., description="Current page number")
    size: int = Field(..., description="Number of items per page")
    pages: int = Field(..., description="Total number of pages")


class DocumentationSearchParams(BaseModel):
    """
    Schema for documentation search parameters.
    """

    category_id: Optional[str] = Field(None, description="Filter by category ID")
    type: Optional[DocumentationType] = Field(
        None, description="Filter by resource type"
    )
    skill_level: Optional[SkillLevel] = Field(None, description="Filter by skill level")
    status: Optional[DocumentationStatus] = Field(
        None, description="Filter by publication status"
    )
    search: Optional[str] = Field(None, description="Search term")
    tags: Optional[List[str]] = Field(None, description="Filter by tags")
    page: Optional[int] = Field(1, description="Page number", ge=1)
    size: Optional[int] = Field(20, description="Page size", ge=1, le=100)
    sort_by: Optional[str] = Field("updated_at", description="Field to sort by")
    sort_order: Optional[str] = Field("desc", description="Sort order (asc or desc)")<|MERGE_RESOLUTION|>--- conflicted
+++ resolved
@@ -117,22 +117,6 @@
         from_attributes = True
 
 
-<<<<<<< HEAD
-# Add the missing DocumentationCategory class
-class DocumentationCategory(DocumentationCategoryInDB):
-    """
-    Schema for documentation category responses in the API.
-
-    Extends the DB model with additional calculated fields.
-    """
-    resource_count: Optional[int] = Field(0, description="Number of resources in this category")
-    has_subcategories: Optional[bool] = Field(False, description="Whether this category has subcategories")
-
-    class Config:
-        from_attributes = True
-
-
-=======
 class DocumentationCategory(DocumentationCategoryInDB):
     """
     Schema for documentation category responses in the API.
@@ -145,7 +129,6 @@
 
 
 # Documentation Resource Schemas
->>>>>>> 553d5ada
 class DocumentationResourceBase(BaseModel):
     """
     Base schema for documentation resource data.
@@ -261,46 +244,8 @@
         from_attributes = True
 
 
-# Add the missing DocumentationResource class
-class DocumentationResource(DocumentationResourceInDB):
-    """
-<<<<<<< HEAD
-    Schema for documentation resource responses in the API.
-
-    Extends the DB model with additional fields like category name and related titles.
-    """
-    category_name: Optional[str] = Field(None, description="Name of the primary category")
-    related_titles: Optional[List[str]] = Field(None, description="Titles of related resources")
-    word_count: Optional[int] = Field(None, description="Number of words in the content")
-    reading_time: Optional[int] = Field(None, description="Estimated reading time in minutes")
-
-    class Config:
-        from_attributes = True
-
-
-# Add the missing DocumentationSearchParams class
-class DocumentationSearchParams(BaseModel):
-    """
-    Schema for documentation search parameters.
-
-    Used for filtering documentation resources in list endpoints.
-    """
-    category: Optional[str] = Field(None, description="Filter by category ID")
-    type: Optional[str] = Field(None, description="Filter by resource type")
-    skill_level: Optional[SkillLevel] = Field(None, description="Filter by skill level")
-    search: Optional[str] = Field(None, description="Search term for title, description, and content")
-    tags: Optional[List[str]] = Field(None, description="Filter by tags")
-
-
 class DocumentationResourceResponse(DocumentationResourceInDB):
     """
-    Schema for documentation resource responses in the API with additional fields.
-    """
-    category_name: Optional[str] = Field(None, description="Name of the primary category")
-    related_titles: Optional[List[str]] = Field(None, description="Titles of related resources")
-    word_count: Optional[int] = Field(None, description="Number of words in the content")
-    reading_time: Optional[int] = Field(None, description="Estimated reading time in minutes")
-=======
     Schema for documentation resource responses in the API with additional fields.
     """
 
@@ -311,7 +256,6 @@
     reading_time_minutes: int = Field(
         1, description="Estimated reading time in minutes"
     )
->>>>>>> 553d5ada
 
     class Config:
         from_attributes = True
@@ -348,12 +292,6 @@
     """
     Schema for creating a new application context.
     """
-<<<<<<< HEAD
-    resources_list: List[DocumentationResourceResponse] = Field([], description="Resources in this category")
-    resource_count: Optional[int] = Field(0, description="Number of resources in this category")
-    has_subcategories: Optional[bool] = Field(False, description="Whether this category has subcategories")
-=======
->>>>>>> 553d5ada
 
     pass
 
